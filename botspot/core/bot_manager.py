--- conflicted
+++ resolved
@@ -13,17 +13,14 @@
 from botspot.components.features import user_interactions
 from botspot.components.main import event_scheduler, single_user_mode, telethon_manager, trial_mode
 from botspot.components.middlewares import error_handler
-<<<<<<< HEAD
-from botspot.components.new import chat_binder, contact_manager, llm_provider
-=======
 from botspot.components.new import (
     auto_archive,
     chat_binder,
     chat_fetcher,
+    contact_manager,
     llm_provider,
     queue_manager,
 )
->>>>>>> 24d3980e
 from botspot.components.qol import bot_commands_menu, bot_info, print_bot_url
 from botspot.core.botspot_settings import BotspotSettings
 from botspot.core.dependency_manager import DependencyManager
@@ -127,11 +124,9 @@
 
         if self.settings.llm_provider.enabled:
             llm_provider.setup_dispatcher(dp)
-<<<<<<< HEAD
             
         if self.settings.contact_manager.enabled:
             contact_manager.setup_dispatcher(dp)
-=======
 
         if self.settings.queue_manager.enabled:
             queue_manager.setup_dispatcher(dp)
@@ -140,5 +135,4 @@
             chat_fetcher.setup_dispatcher(dp)
 
         if self.settings.auto_archive.enabled:
-            auto_archive.setup_dispatcher(dp)
->>>>>>> 24d3980e
+            auto_archive.setup_dispatcher(dp)