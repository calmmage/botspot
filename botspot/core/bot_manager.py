"""
BotManager class is responsible for setting up the bot, dispatcher etc.
"""

from typing import Optional, Type

from aiogram import Bot, Dispatcher
from loguru import logger

from botspot import __version__
from botspot.components.data import mongo_database, user_data
from botspot.components.data.user_data import User
from botspot.components.features import user_interactions
from botspot.components.main import event_scheduler, single_user_mode, telethon_manager, trial_mode
from botspot.components.middlewares import error_handler
<<<<<<< HEAD
from botspot.components.new import chat_binder, context_builder, llm_provider
=======
from botspot.components.new import chat_binder, llm_provider, queue_manager
>>>>>>> d45fbe00
from botspot.components.qol import bot_commands_menu, bot_info, print_bot_url
from botspot.core.botspot_settings import BotspotSettings
from botspot.core.dependency_manager import DependencyManager
from botspot.utils.internal import Singleton


class BotManager(metaclass=Singleton):
    def __init__(
        self,
        bot: Optional[Bot] = None,
        dispatcher: Optional[Dispatcher] = None,
        user_class: Optional[Type[User]] = None,
        **kwargs,
    ):
        self.settings = BotspotSettings(**kwargs)
        logger.info(f"Using Botspot version {__version__}")
        logger.info(
            f"Initializing BotManager with config: {self.settings.model_dump_json(indent=2)}"
        )
        self.deps = DependencyManager(
            botspot_settings=self.settings, bot=bot, dispatcher=dispatcher
        )
        self.user_class = user_class

        if self.settings.mongo_database.enabled:
            mongo_client, mongo_db = mongo_database.initialize(self.settings.mongo_database)
            self.deps.mongo_client = mongo_client
            self.deps.mongo_database = mongo_db

        if self.settings.event_scheduler.enabled:
            self.deps.scheduler = event_scheduler.initialize(self.settings.event_scheduler)

        if self.settings.telethon_manager.enabled:
            self.deps.telethon_manager = telethon_manager.initialize(self.settings.telethon_manager)

        if self.settings.user_data.enabled:
            self.deps.user_manager = user_data.initialize(self.settings, user_class=user_class)

        if self.settings.single_user_mode.enabled:
            single_user_mode.initialize(self.settings.single_user_mode)

        if self.settings.chat_binder.enabled:
            self.deps.chat_binder = chat_binder.initialize(self.settings.chat_binder)

        if self.settings.context_builder.enabled:
            self.deps.context_builder = context_builder.initialize(self.settings.context_builder)

        if self.settings.llm_provider.enabled:
            self.deps.llm_provider = llm_provider.initialize(self.settings.llm_provider)
            
        if self.settings.queue_manager.enabled:
            self.deps.queue_manager = queue_manager.initialize(self.settings.queue_manager)

    def setup_dispatcher(self, dp: Dispatcher):
        """Setup dispatcher with components"""
        # Remove global bot check - each component handles its own requirements
        if self.settings.user_data.enabled:
            user_data.setup_dispatcher(dp, **self.settings.user_data.model_dump())

        if self.settings.single_user_mode.enabled:
            single_user_mode.setup_dispatcher(dp)

        if self.settings.error_handling.enabled:
            error_handler.setup_dispatcher(dp)

        if self.settings.mongo_database.enabled:
            mongo_database.setup_dispatcher(dp)

        if self.settings.print_bot_url.enabled:
            print_bot_url.setup_dispatcher(dp)

        if self.settings.bot_commands_menu.enabled:
            bot_commands_menu.setup_dispatcher(dp, self.settings.bot_commands_menu)

        if self.settings.trial_mode.enabled:
            trial_mode.setup_dispatcher(dp)

        if self.settings.ask_user.enabled:
            if not self.deps.bot:
                raise RuntimeError("Bot instance is required for ask_user functionality")

            user_interactions.setup_dispatcher(dp)

        if self.settings.bot_info.enabled:
            bot_info.setup_dispatcher(dp)

        if self.settings.event_scheduler.enabled:
            event_scheduler.setup_dispatcher(dp)

        if self.settings.telethon_manager.enabled:
            telethon_manager.setup_dispatcher(dp)

        if self.settings.chat_binder.enabled:
            chat_binder.setup_dispatcher(dp)

        if self.settings.context_builder.enabled:
            context_builder.setup_dispatcher(dp)

        if self.settings.llm_provider.enabled:
            llm_provider.setup_dispatcher(dp)
            
        if self.settings.queue_manager.enabled:
            queue_manager.setup_dispatcher(dp)<|MERGE_RESOLUTION|>--- conflicted
+++ resolved
@@ -13,11 +13,7 @@
 from botspot.components.features import user_interactions
 from botspot.components.main import event_scheduler, single_user_mode, telethon_manager, trial_mode
 from botspot.components.middlewares import error_handler
-<<<<<<< HEAD
-from botspot.components.new import chat_binder, context_builder, llm_provider
-=======
-from botspot.components.new import chat_binder, llm_provider, queue_manager
->>>>>>> d45fbe00
+from botspot.components.new import chat_binder, context_builder, llm_provider, queue_manager
 from botspot.components.qol import bot_commands_menu, bot_info, print_bot_url
 from botspot.core.botspot_settings import BotspotSettings
 from botspot.core.dependency_manager import DependencyManager
@@ -67,7 +63,7 @@
 
         if self.settings.llm_provider.enabled:
             self.deps.llm_provider = llm_provider.initialize(self.settings.llm_provider)
-            
+
         if self.settings.queue_manager.enabled:
             self.deps.queue_manager = queue_manager.initialize(self.settings.queue_manager)
 
@@ -118,6 +114,6 @@
 
         if self.settings.llm_provider.enabled:
             llm_provider.setup_dispatcher(dp)
-            
+
         if self.settings.queue_manager.enabled:
             queue_manager.setup_dispatcher(dp)