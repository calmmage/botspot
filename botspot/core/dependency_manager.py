from typing import TYPE_CHECKING, Optional

from aiogram import Bot, Dispatcher

from botspot.core.botspot_settings import BotspotSettings
from botspot.utils.internal import Singleton

if TYPE_CHECKING:
    from apscheduler.schedulers.asyncio import AsyncIOScheduler
    from motor.motor_asyncio import (  # noqa: F401
        AsyncIOMotorClient,
        AsyncIOMotorCollection,
        AsyncIOMotorDatabase,
    )

    from botspot.components.data.user_data import UserManager
    from botspot.components.main.telethon_manager import TelethonManager
    from botspot.components.new.chat_binder import ChatBinder
    from botspot.components.new.chat_fetcher import ChatFetcher
    from botspot.components.new.llm_provider import LLMProvider
    from botspot.components.new.queue_manager import QueueManager


class DependencyManager(metaclass=Singleton):
    def __init__(
        self,
        botspot_settings: BotspotSettings,
        bot: Optional[Bot] = None,
        dispatcher: Optional[Dispatcher] = None,
        mongo_client: Optional["AsyncIOMotorClient"] = None,
        mongo_database: Optional["AsyncIOMotorDatabase"] = None,
        **kwargs
    ):
        self._botspot_settings = botspot_settings
        self._bot = bot
        self._dispatcher = dispatcher
        self._mongo_client = mongo_client
        self._mongo_database = mongo_database
        self._scheduler = None
        self._telethon_manager = None
        self._user_manager = None
        self._chat_binder = None
        self._llm_provider = None
<<<<<<< HEAD
        self._chat_fetcher = None
=======
        self._queue_manager = None
>>>>>>> d45fbe00
        self.__dict__.update(kwargs)

    @property
    def botspot_settings(self) -> BotspotSettings:
        return self._botspot_settings

    # @botspot_settings.setter
    # def botspot_settings(self, value):
    #     self._botspot_settings = value

    @property
    def bot(self) -> Bot:
        if self._bot is None:
            raise RuntimeError("Bot is not initialized")
        return self._bot

    @bot.setter
    def bot(self, value):
        self._bot = value

    @property
    def dispatcher(self) -> Dispatcher:
        if self._dispatcher is None:
            raise RuntimeError("Dispatcher is not initialized")
        return self._dispatcher

    @dispatcher.setter
    def dispatcher(self, value):
        self._dispatcher = value

    @property
    def mongo_client(self) -> "AsyncIOMotorClient":
        if self._mongo_client is None:
            raise RuntimeError("MongoDB client is not initialized")
        return self._mongo_client

    @mongo_client.setter
    def mongo_client(self, value):
        self._mongo_client = value

    @property
    def mongo_database(self) -> "AsyncIOMotorDatabase":
        if self._mongo_database is None:
            raise RuntimeError("MongoDB database is not initialized")
        return self._mongo_database

    @mongo_database.setter
    def mongo_database(self, value):
        self._mongo_database = value

    @property
    def scheduler(self) -> "AsyncIOScheduler":
        if self._scheduler is None:
            raise RuntimeError("Scheduler is not initialized")
        return self._scheduler

    @scheduler.setter
    def scheduler(self, value):
        self._scheduler = value

    @property
    def telethon_manager(self) -> "TelethonManager":
        if self._telethon_manager is None:
            raise RuntimeError("Telethon manager is not initialized")
        return self._telethon_manager

    @telethon_manager.setter
    def telethon_manager(self, value):
        self._telethon_manager = value

    @property
    def user_manager(self) -> "UserManager":
        if self._user_manager is None:
            raise RuntimeError("User manager is not initialized")
        return self._user_manager

    @user_manager.setter
    def user_manager(self, value):
        self._user_manager = value

    @property
    def chat_binder(self) -> "ChatBinder":
        if self._chat_binder is None:
            raise RuntimeError("Bind chat is not initialized")
        return self._chat_binder

    @chat_binder.setter
    def chat_binder(self, value):
        self._chat_binder = value

    @property
    def llm_provider(self) -> "LLMProvider":
        if self._llm_provider is None:
            raise RuntimeError("LLM Provider is not initialized")
        return self._llm_provider

    @llm_provider.setter
    def llm_provider(self, value):
        self._llm_provider = value

    @property
<<<<<<< HEAD
    def chat_fetcher(self) -> "ChatFetcher":
        if self._chat_fetcher is None:
            raise RuntimeError("Chat Fetcher is not initialized")
        return self._chat_fetcher

    @chat_fetcher.setter
    def chat_fetcher(self, value):
        self._chat_fetcher = value
=======
    def queue_manager(self) -> "QueueManager":
        if self._queue_manager is None:
            raise RuntimeError("Queue Manager is not initialized")
        return self._queue_manager

    @queue_manager.setter
    def queue_manager(self, value):
        self._queue_manager = value

    @property
    def queue_manager(self) -> "QueueManager":
        if self._queue_manager is None:
            raise RuntimeError("Queue Manager is not initialized")
        return self._queue_manager

    @queue_manager.setter
    def queue_manager(self, value):
        self._queue_manager = value
>>>>>>> d45fbe00

    @classmethod
    def is_initialized(cls) -> bool:
        return cls in cls._instances


def get_dependency_manager() -> DependencyManager:
    if not DependencyManager.is_initialized():
        raise ValueError("Dependency manager is not initialized")
    return Singleton.get_instance(DependencyManager)<|MERGE_RESOLUTION|>--- conflicted
+++ resolved
@@ -41,11 +41,8 @@
         self._user_manager = None
         self._chat_binder = None
         self._llm_provider = None
-<<<<<<< HEAD
         self._chat_fetcher = None
-=======
         self._queue_manager = None
->>>>>>> d45fbe00
         self.__dict__.update(kwargs)
 
     @property
@@ -147,7 +144,6 @@
         self._llm_provider = value
 
     @property
-<<<<<<< HEAD
     def chat_fetcher(self) -> "ChatFetcher":
         if self._chat_fetcher is None:
             raise RuntimeError("Chat Fetcher is not initialized")
@@ -156,15 +152,6 @@
     @chat_fetcher.setter
     def chat_fetcher(self, value):
         self._chat_fetcher = value
-=======
-    def queue_manager(self) -> "QueueManager":
-        if self._queue_manager is None:
-            raise RuntimeError("Queue Manager is not initialized")
-        return self._queue_manager
-
-    @queue_manager.setter
-    def queue_manager(self, value):
-        self._queue_manager = value
 
     @property
     def queue_manager(self) -> "QueueManager":
@@ -175,7 +162,6 @@
     @queue_manager.setter
     def queue_manager(self, value):
         self._queue_manager = value
->>>>>>> d45fbe00
 
     @classmethod
     def is_initialized(cls) -> bool:
