from typing import TYPE_CHECKING, Optional

from aiogram import Bot, Dispatcher

from botspot.core.botspot_settings import BotspotSettings
from botspot.utils.internal import Singleton

if TYPE_CHECKING:
    from apscheduler.schedulers.asyncio import AsyncIOScheduler
    from motor.motor_asyncio import (  # noqa: F401
        AsyncIOMotorClient,
        AsyncIOMotorCollection,
        AsyncIOMotorDatabase,
    )

    from botspot.components.data.user_data import UserManager
    from botspot.components.main.telethon_manager import TelethonManager
<<<<<<< HEAD
    from botspot.components.new.auto_archive import AutoArchive
=======
    from botspot.components.new.chat_binder import ChatBinder
>>>>>>> d45fbe00
    from botspot.components.new.llm_provider import LLMProvider
    from botspot.components.new.queue_manager import QueueManager


class DependencyManager(metaclass=Singleton):
    def __init__(
        self,
        botspot_settings: Optional[BotspotSettings] = None,
        bot: Optional[Bot] = None,
        dispatcher: Optional[Dispatcher] = None,
        mongo_client: Optional["AsyncIOMotorClient"] = None,
        mongo_database: Optional["AsyncIOMotorDatabase"] = None,
        **kwargs
    ):
        self._botspot_settings = botspot_settings or BotspotSettings()
        self._bot = bot
        self._dispatcher = dispatcher
        self._mongo_client = mongo_client
        self._mongo_database = mongo_database
        self._scheduler = None
        self._telethon_manager = None
        self._user_manager = None
        self._auto_archive = None
        self._chat_binder = None
        self._llm_provider = None
        self._queue_manager = None
        self.__dict__.update(kwargs)

    @property
    def botspot_settings(self) -> BotspotSettings:
        return self._botspot_settings

    # @botspot_settings.setter
    # def botspot_settings(self, value):
    #     self._botspot_settings = value

    @property
    def bot(self) -> Bot:
        if self._bot is None:
            raise RuntimeError("Bot is not initialized")
        return self._bot

    @bot.setter
    def bot(self, value):
        self._bot = value

    @property
    def dispatcher(self) -> Dispatcher:
        if self._dispatcher is None:
            raise RuntimeError("Dispatcher is not initialized")
        return self._dispatcher

    @dispatcher.setter
    def dispatcher(self, value):
        self._dispatcher = value

    @property
    def mongo_client(self) -> "AsyncIOMotorClient":
        if self._mongo_client is None:
            raise RuntimeError("MongoDB client is not initialized")
        return self._mongo_client

    @mongo_client.setter
    def mongo_client(self, value):
        self._mongo_client = value

    @property
    def mongo_database(self) -> "AsyncIOMotorDatabase":
        if self._mongo_database is None:
            raise RuntimeError("MongoDB database is not initialized")
        return self._mongo_database

    @mongo_database.setter
    def mongo_database(self, value):
        self._mongo_database = value

    @property
    def scheduler(self) -> "AsyncIOScheduler":
        if self._scheduler is None:
            raise RuntimeError("Scheduler is not initialized")
        return self._scheduler

    @scheduler.setter
    def scheduler(self, value):
        self._scheduler = value

    @property
    def telethon_manager(self) -> "TelethonManager":
        if self._telethon_manager is None:
            raise RuntimeError("Telethon manager is not initialized")
        return self._telethon_manager

    @telethon_manager.setter
    def telethon_manager(self, value):
        self._telethon_manager = value

    @property
    def user_manager(self) -> "UserManager":
        if self._user_manager is None:
            raise RuntimeError("User manager is not initialized")
        return self._user_manager

    @user_manager.setter
    def user_manager(self, value):
        self._user_manager = value

    @property
<<<<<<< HEAD
    def auto_archive(self) -> "AutoArchive":
        if self._auto_archive is None:
            raise RuntimeError("Auto Archive is not initialized")
        return self._auto_archive

    @auto_archive.setter
    def auto_archive(self, value):
        self._auto_archive = value

    @property
    def chat_binder(self) -> "AsyncIOMotorCollection":
=======
    def chat_binder(self) -> "ChatBinder":
>>>>>>> d45fbe00
        if self._chat_binder is None:
            raise RuntimeError("Bind chat is not initialized")
        return self._chat_binder

    @chat_binder.setter
    def chat_binder(self, value):
        self._chat_binder = value

    @property
    def llm_provider(self) -> "LLMProvider":
        if self._llm_provider is None:
            raise RuntimeError("LLM Provider is not initialized")
        return self._llm_provider

    @llm_provider.setter
    def llm_provider(self, value):
        self._llm_provider = value

    @property
    def queue_manager(self) -> "QueueManager":
        if self._queue_manager is None:
            raise RuntimeError("Queue Manager is not initialized")
        return self._queue_manager

    @queue_manager.setter
    def queue_manager(self, value):
        self._queue_manager = value

    @property
    def queue_manager(self) -> "QueueManager":
        if self._queue_manager is None:
            raise RuntimeError("Queue Manager is not initialized")
        return self._queue_manager

    @queue_manager.setter
    def queue_manager(self, value):
        self._queue_manager = value

    @classmethod
    def is_initialized(cls) -> bool:
        return cls in cls._instances


def get_dependency_manager() -> DependencyManager:
    if not DependencyManager.is_initialized():
        raise ValueError("Dependency manager is not initialized")
    return DependencyManager()<|MERGE_RESOLUTION|>--- conflicted
+++ resolved
@@ -15,11 +15,8 @@
 
     from botspot.components.data.user_data import UserManager
     from botspot.components.main.telethon_manager import TelethonManager
-<<<<<<< HEAD
     from botspot.components.new.auto_archive import AutoArchive
-=======
     from botspot.components.new.chat_binder import ChatBinder
->>>>>>> d45fbe00
     from botspot.components.new.llm_provider import LLMProvider
     from botspot.components.new.queue_manager import QueueManager
 
@@ -127,7 +124,6 @@
         self._user_manager = value
 
     @property
-<<<<<<< HEAD
     def auto_archive(self) -> "AutoArchive":
         if self._auto_archive is None:
             raise RuntimeError("Auto Archive is not initialized")
@@ -138,10 +134,7 @@
         self._auto_archive = value
 
     @property
-    def chat_binder(self) -> "AsyncIOMotorCollection":
-=======
     def chat_binder(self) -> "ChatBinder":
->>>>>>> d45fbe00
         if self._chat_binder is None:
             raise RuntimeError("Bind chat is not initialized")
         return self._chat_binder
@@ -170,16 +163,6 @@
     def queue_manager(self, value):
         self._queue_manager = value
 
-    @property
-    def queue_manager(self) -> "QueueManager":
-        if self._queue_manager is None:
-            raise RuntimeError("Queue Manager is not initialized")
-        return self._queue_manager
-
-    @queue_manager.setter
-    def queue_manager(self, value):
-        self._queue_manager = value
-
     @classmethod
     def is_initialized(cls) -> bool:
         return cls in cls._instances
