--- conflicted
+++ resolved
@@ -12,12 +12,9 @@
 from botspot.components.data.user_data import get_user_manager
 from botspot.components.main.event_scheduler import get_scheduler
 from botspot.components.main.telethon_manager import get_telethon_manager
-<<<<<<< HEAD
 from botspot.components.new.auto_archive import get_auto_archive
-=======
 from botspot.components.new.chat_binder import get_chat_binder
 from botspot.components.new.queue_manager import get_queue_manager
->>>>>>> d45fbe00
 
 if TYPE_CHECKING:
     from aiogram import Bot, Dispatcher
@@ -76,10 +73,7 @@
     "get_telethon_manager",
     "get_telethon_client",
     "get_mongo_client",
-<<<<<<< HEAD
     "get_auto_archive",
-=======
     "get_chat_binder",
     "get_queue_manager",
->>>>>>> d45fbe00
 ]