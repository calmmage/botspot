--- conflicted
+++ resolved
@@ -18,13 +18,9 @@
     from aiogram.fsm.context import FSMContext
     from motor.motor_asyncio import AsyncIOMotorClient, AsyncIOMotorDatabase  # noqa: F401
     from telethon import TelegramClient
-
-<<<<<<< HEAD
     from botspot.components.main.telethon_manager import TelethonManager
     from botspot.components.new.chat_fetcher import ChatFetcher
 
-=======
->>>>>>> fb7ea4d2
 
 # Core getters for bot and dispatcher
 def get_bot() -> "Bot":
@@ -65,30 +61,7 @@
         )
     return client
 
-
-<<<<<<< HEAD
-def get_database() -> "AsyncIOMotorDatabase":
-    """Get MongoDB database instance from dependency manager."""
-    from botspot.core.dependency_manager import get_dependency_manager
-
-    db = get_dependency_manager().mongo_database
-    if db is None:
-        raise RuntimeError("MongoDB is not initialized")
-    return db
-
-
-def get_user_manager():
-    """Get UserManager instance from dependency manager."""
-    from botspot.core.dependency_manager import get_dependency_manager
-
-    user_manager = get_dependency_manager().user_manager
-    if user_manager is None:
-        raise RuntimeError(
-            "UserManager is not initialized. Make sure user_data component is enabled in settings."
-        )
-    return user_manager
-
-
+# todo: move to chat_fetcher component
 def get_chat_fetcher() -> "ChatFetcher":
     """Get ChatFetcher instance from dependency manager."""
     from botspot.core.dependency_manager import get_dependency_manager
@@ -99,7 +72,8 @@
             "ChatFetcher is not initialized. Make sure chat_fetcher component is enabled in settings."
         )
     return chat_fetcher
-=======
+  
+  
 # Re-export all for convenience
 __all__ = [
     "get_bot",
@@ -110,5 +84,5 @@
     "get_telethon_manager",
     "get_telethon_client",
     "get_mongo_client",
-]
->>>>>>> fb7ea4d2
+    "get_chat_fetcher", 
+]