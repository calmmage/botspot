--- conflicted
+++ resolved
@@ -1,10 +1,6 @@
 [tool.poetry]
 name = "botspot"
-<<<<<<< HEAD
-version = "0.2.1a" # Add new bot info component
-=======
 version = "0.2.4" # Fix scheduler - launch it on startup
->>>>>>> b1d48820
 description = ""
 authors = ["Petr Lavrov <petr.b.lavrov@gmail.com>"]
 readme = "README.md"
