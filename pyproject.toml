[tool.poetry]
name = "botspot"
<<<<<<< HEAD
version = "0.5.10"
=======
version = "0.6.0"
>>>>>>> 24719379
description = ""
authors = ["Petr Lavrov <petr.b.lavrov@gmail.com>"]
readme = "README.md"
packages=[
    { include = "botspot", from = "." },
]


[tool.poetry.dependencies]
python = ">=3.11,<4.0"
calmlib = { git = "https://github.com/calmmage/calmlib.git", branch = "main" }
loguru = ">=0.7"
# for parsing version
toml = ">=0.10"
python-dotenv = "*"
aiogram = "^3.13.1"
pydantic-settings = "^2.6.0"
pydantic = "^2.9.2"

[tool.poetry.group.extras.dependencies]
apscheduler = "^3.10.4"
pymongo = ">=4.9"
litellm = "^1.63"  # For LLM provider component
# dependencies for extra features

# Main
## Pydantic
#pydantic = ">=2"            # Data validation and settings management
#pydantic-settings = ">=2"   # Pydantic settings management

# git ops
#PyGithub = "*"              # GitHub API client
#gitpython = "*"             # Git repository interface

# api
#fastapi = "*"               # High-performance API framework
#httpx = "*"                 # Async HTTP client

# cli
#click = "*"                 # CLI creation toolkit
#typer = "*"                 # Easy CLI building

# data, databases
#pymongo = "*"                 # MongoDB client
#mongoengine = "*"            # MongoDB ORM
#PyDrive = "*"                # Google Drive API client
#protobuf = "*"               # Protocol buffers
#dropbox = "*"                # Dropbox API client

# utils
#pytz = "*"                  # Timezone definitions
#retry = "*"                 # Retry decorator
#nltk = "*"                  # Natural language toolkit
#easydict = ">=1.10"         # Easy access to dict keys - dotdict
#pydub = ">=0.25"             # Audio manipulation
#apscheduler = ">=3"         # Scheduling library
#pyperclip = "*"              # Copying to clipboard
#aiolimiter = ">=1.1"         # Async rate limiting
#deepl = ">=1.18"             # DeepL API client

# LLM, GPT, AI
#tiktoken = ">=0.7"            # Tokenization for OpenAI models
#openai = ">=1.45"             # OpenAI API client
#langchain = ">=0.3"            # Language model framework
#langchain-openai = ">=0.2"     # OpenAI integration for LangChain
#langchain-community = "*"      # Community extensions for LangChain
#langchain-anthropic = ">=0.2"  # Anthropic integration for LangChain
#langfuse = "*"                 # Language model analytics
#assemblyai = "*"              # Speech-to-text API
#whisperx = { git = "https://github.com/m-bain/whisperX.git", branch = "main" }  # Advanced Whisper model

# Misc
#ipykernel = "*"             # IPython kernel
#ipywidgets = "*"            # Interactive widgets for Jupyter
#joblib = "*"                # Lightweight pipelining
#paramiko = "*"              # SSH2 protocol library
#scp = "*"                   # Secure copy
#pymorphy2 = "*"             # Morphological analyzer
motor = "^3.6.0"
telethon = "^1.38.1"

[tool.poetry.group.test.dependencies]
pytest = "^8.3.5"
pytest-asyncio = "^0.25.3"
pytest-mock = "^3.14.0"
pytest-cov = "^6.0.0"
#pytest-mongodb = "*"
black = {extras = ["jupyter"], version = "^24.10.0"}
isort = "^5.13.2"
vulture = "^2.14"
pyupgrade = "^3.19.1"

[tool.poetry.group.docs.dependencies]
#mkdocs = ">=1.6"

[tool.poetry.group.dev.dependencies]
# dev / research utils
jupyter = ">=1.0.0"          # Interactive notebooks
#jupyter-nbextensions-configurator = "*"
#jupyter_contrib_nbextensions = "*"
black = ">=24.0.0"           # Code formatter
pre-commit = ">=3.8.0"       # Pre-commit hooks
tqdm = "*"                   # Progress bars

## data analysis, research
#pandas = ">=2.0.0"          # Data manipulation and analysis
#seaborn = "*"               # Statistical data visualization
#bokeh = "*"                 # Interactive visualizations
#matplotlib = "*"            # Plotting library
#numpy = "*"                 # Numerical computing
pyright = "^1.1.396"

[build-system]
requires = ["poetry-core"]
build-backend = "poetry.core.masonry.api"

[tool.pytest.ini_options]
testpaths = ["tests"]
python_files = "test_*.py"
python_classes = "Test*"
python_functions = "test_*"
asyncio_mode = "auto"
markers = [
    "slow: marks tests as slow (deselect with '-m \"not slow\"')",
    "integration: marks tests as integration tests, requiring external services",
]
xvs = true
addopts = "--tb=short --no-header -v"

[tool.coverage.run]
source = ["botspot"]
omit = [
    "tests/*",
    "**/__init__.py",
]

[tool.coverage.report]
exclude_lines = [
    "pragma: no cover",
    "def __repr__",
    "raise NotImplementedError",
    "if __name__ == .__main__.:",
    "pass",
    "raise ImportError",
]
fail_under = 49
show_missing = true

[template]
version = "0.3.0"  # optimize pyproject dependencies
url = "https://github.com/calmmage/python-project-template.git"
author = "Petr Lavrov <petrlavrov@calmmage.com>"
description = "A template for creating a bot using calmapp and bot-lib"

[tool.isort]
profile = "black"
multi_line_output = 3
line_length = 100
include_trailing_comma = true
force_grid_wrap = 0
use_parentheses = true
ensure_newline_before_comments = true
skip = [".git", "venv", ".env", "__pycache__"]
# known_first_party = ["your_package_name"]  # Replace with your package name
# known_third_party = [
#     "aiogram",
#     "fastapi",
#     "pydantic",
#     "pytest",
#     "tqdm",
#     "loguru"
# ]
# sections = [
#     "FUTURE",
#     "STDLIB",
#     "THIRDPARTY",
#     "FIRSTPARTY",
#     "LOCALFOLDER"
# ]<|MERGE_RESOLUTION|>--- conflicted
+++ resolved
@@ -1,10 +1,6 @@
 [tool.poetry]
 name = "botspot"
-<<<<<<< HEAD
-version = "0.5.10"
-=======
-version = "0.6.0"
->>>>>>> 24719379
+version = "0.6.1"
 description = ""
 authors = ["Petr Lavrov <petr.b.lavrov@gmail.com>"]
 readme = "README.md"
