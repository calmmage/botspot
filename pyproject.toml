--- conflicted
+++ resolved
@@ -1,10 +1,6 @@
 [tool.poetry]
 name = "botspot"
-<<<<<<< HEAD
-version = "0.6.2"
-=======
-version = "0.7.0"
->>>>>>> d45fbe00
+version = "0.8.0"
 description = ""
 authors = ["Petr Lavrov <petr.b.lavrov@gmail.com>"]
 readme = "README.md"
