from unittest.mock import MagicMock, patch

import pytest
from aiogram import Bot, Dispatcher

from botspot.components.data.user_data import User
from botspot.core.bot_manager import BotManager
from botspot.utils.internal import Singleton


@pytest.fixture(autouse=True)
def clean_singleton():
    """Reset the singleton instance before each test"""
    # Clear the singleton instances before each test
    Singleton._instances = {}
    yield
    # Clean up after the test
    Singleton._instances = {}


class TestBotManager:
    def test_singleton_pattern(self):
        """Test that BotManager follows singleton pattern"""
        with patch("botspot.core.bot_manager.BotspotSettings") as mock_settings_class, patch(
            "botspot.core.bot_manager.DependencyManager"
        ) as mock_deps_class, patch(
            "botspot.core.bot_manager.telethon_manager"
        ) as mock_telethon_manager, patch(
            "botspot.core.bot_manager.user_data"
        ) as mock_user_data, patch(
            "botspot.core.bot_manager.chat_binder"
        ) as mock_chat_binder, patch(
<<<<<<< HEAD
            "botspot.core.bot_manager.chat_fetcher"
        ) as mock_chat_fetcher, patch(
            "botspot.core.bot_manager.llm_provider"
        ) as mock_llm_provider, patch(
=======
            "botspot.core.bot_manager.queue_manager"
        ) as mock_queue_manager, patch(
>>>>>>> d45fbe00
            "botspot.core.bot_manager.logger"
        ):

            # Configure mock settings with all components disabled
            mock_settings = MagicMock()
            for component in [
                "telethon_manager",
                "mongo_database",
                "event_scheduler",
                "user_data",
                "single_user_mode",
                "chat_binder",
<<<<<<< HEAD
                "chat_fetcher",
                "llm_provider",
=======
                "queue_manager",
>>>>>>> d45fbe00
            ]:
                component_settings = MagicMock()
                component_settings.enabled = False
                setattr(mock_settings, component, component_settings)

            mock_settings_class.return_value = mock_settings

            # Configure dependency manager mock
            mock_deps_class.return_value = MagicMock()
            # During initialization, is_initialized should return False, then True after initialization
            mock_deps_class.is_initialized.side_effect = [False, True, True]

            # Mock components to avoid real initialization
            mock_telethon_manager.initialize.return_value = None
            mock_user_data.initialize.return_value = None
            mock_chat_binder.initialize.return_value = None
<<<<<<< HEAD
            mock_chat_fetcher.initialize.return_value = None
            mock_llm_provider.initialize.return_value = None
=======
            mock_queue_manager.initialize.return_value = None
>>>>>>> d45fbe00

            bm1 = BotManager()
            bm2 = BotManager()
            assert bm1 is bm2

    def test_initialization_without_parameters(self):
        """Test initialization without parameters"""
        with patch("botspot.core.bot_manager.BotspotSettings") as mock_settings_class, patch(
            "botspot.core.bot_manager.telethon_manager"
        ) as mock_telethon_manager, patch(
            "botspot.core.bot_manager.user_data"
        ) as mock_user_data, patch(
            "botspot.core.bot_manager.chat_binder"
        ) as mock_chat_binder, patch(
<<<<<<< HEAD
            "botspot.core.bot_manager.chat_fetcher"
        ) as mock_chat_fetcher, patch(
            "botspot.core.bot_manager.llm_provider"
        ) as mock_llm_provider, patch(
=======
            "botspot.core.bot_manager.queue_manager"
        ) as mock_queue_manager, patch(
>>>>>>> d45fbe00
            "botspot.core.bot_manager.logger"
        ), patch(
            "botspot.core.bot_manager.DependencyManager"
        ) as mock_deps_class:

            mock_settings = MagicMock()
            # Configure mock settings with all components disabled
            for component in [
                "telethon_manager",
                "mongo_database",
                "event_scheduler",
                "user_data",
                "single_user_mode",
                "chat_binder",
<<<<<<< HEAD
                "chat_fetcher",
                "llm_provider",
=======
                "queue_manager",
>>>>>>> d45fbe00
            ]:
                component_settings = MagicMock()
                component_settings.enabled = False
                setattr(mock_settings, component, component_settings)
            mock_settings_class.return_value = mock_settings

            mock_deps = MagicMock()
            mock_deps_class.return_value = mock_deps
            # During initialization, is_initialized should return False, then True after initialization
            mock_deps_class.is_initialized.side_effect = [False, True, True]

            # Mock components to avoid real initialization
            mock_telethon_manager.initialize.return_value = None
            mock_user_data.initialize.return_value = None
            mock_chat_binder.initialize.return_value = None
<<<<<<< HEAD
            mock_chat_fetcher.initialize.return_value = None
            mock_llm_provider.initialize.return_value = None
=======
            mock_queue_manager.initialize.return_value = None
>>>>>>> d45fbe00

            bm = BotManager()

            # Verify settings and deps are initialized
            assert bm.settings is mock_settings
            assert bm.deps is mock_deps
            assert bm.user_class is None

    def test_initialization_with_parameters(self):
        """Test initialization with bot, dispatcher, and user_class"""
        with patch("botspot.core.bot_manager.BotspotSettings") as mock_settings_class, patch(
            "botspot.core.bot_manager.DependencyManager"
        ) as mock_deps_class, patch(
            "botspot.core.bot_manager.telethon_manager"
        ) as mock_telethon_manager, patch(
            "botspot.core.bot_manager.user_data"
        ) as mock_user_data, patch(
            "botspot.core.bot_manager.chat_binder"
        ) as mock_chat_binder, patch(
<<<<<<< HEAD
            "botspot.core.bot_manager.chat_fetcher"
        ) as mock_chat_fetcher, patch(
            "botspot.core.bot_manager.llm_provider"
        ) as mock_llm_provider, patch(
=======
            "botspot.core.bot_manager.queue_manager"
        ) as mock_queue_manager, patch(
>>>>>>> d45fbe00
            "botspot.core.bot_manager.logger"
        ):

            mock_settings = MagicMock()
            # Configure mock settings with all components disabled
            for component in [
                "telethon_manager",
                "mongo_database",
                "event_scheduler",
                "user_data",
                "single_user_mode",
                "chat_binder",
<<<<<<< HEAD
                "chat_fetcher",
                "llm_provider",
=======
                "queue_manager",
>>>>>>> d45fbe00
            ]:
                component_settings = MagicMock()
                component_settings.enabled = False
                setattr(mock_settings, component, component_settings)
            mock_settings_class.return_value = mock_settings

            mock_deps = MagicMock()
            mock_deps_class.return_value = mock_deps
            # During initialization, is_initialized should return False, then True after initialization
            mock_deps_class.is_initialized.side_effect = [False, True, True]

            # Mock components to avoid real initialization
            mock_telethon_manager.initialize.return_value = None
            mock_user_data.initialize.return_value = None
            mock_chat_binder.initialize.return_value = None
<<<<<<< HEAD
            mock_chat_fetcher.initialize.return_value = None
            mock_llm_provider.initialize.return_value = None
=======
            mock_queue_manager.initialize.return_value = None
>>>>>>> d45fbe00

            # Create mock bot, dispatcher, and user_class
            mock_bot = MagicMock(spec=Bot)
            mock_dispatcher = MagicMock(spec=Dispatcher)

            class TestUser(User):
                pass

            bm = BotManager(bot=mock_bot, dispatcher=mock_dispatcher, user_class=TestUser)

            # Verify dependencies are passed to DependencyManager
            mock_deps_class.assert_called_once()
            assert mock_deps_class.call_args[1]["bot"] is mock_bot
            assert mock_deps_class.call_args[1]["dispatcher"] is mock_dispatcher

            # Verify user_class is set
            assert bm.user_class is TestUser

    @pytest.mark.parametrize(
        "component_name,enabled,expected_init_call,expected_setup_call",
        [
            ("mongo_database", True, True, True),
            ("mongo_database", False, False, False),
            ("event_scheduler", True, True, True),
            ("event_scheduler", False, False, False),
            ("telethon_manager", True, True, True),
            ("telethon_manager", False, False, False),
            ("user_data", True, True, True),
            ("user_data", False, False, False),
            ("single_user_mode", True, True, True),
            ("single_user_mode", False, False, False),
<<<<<<< HEAD
            ("chat_fetcher", True, True, True),
            ("chat_fetcher", False, False, False),
            ("llm_provider", True, True, True),
            ("llm_provider", False, False, False),
=======
            ("queue_manager", True, True, True),
            ("queue_manager", False, False, False),
>>>>>>> d45fbe00
        ],
    )
    def test_component_initialization(
        self, component_name, enabled, expected_init_call, expected_setup_call
    ):
        """Test component initialization based on settings"""
        # Create patch objects for all components except the one we're testing
        patches = {}
        for comp in [
            "mongo_database",
            "event_scheduler",
            "telethon_manager",
            "user_data",
            "single_user_mode",
            "chat_binder",
<<<<<<< HEAD
            "chat_fetcher",
            "llm_provider",
=======
            "queue_manager",
>>>>>>> d45fbe00
        ]:
            if comp != component_name:
                patches[comp] = patch(f"botspot.core.bot_manager.{comp}")

        # Add patches for other dependencies
        patches.update(
            {
                "BotspotSettings": patch("botspot.core.bot_manager.BotspotSettings"),
                "DependencyManager": patch("botspot.core.bot_manager.DependencyManager"),
                "error_handler": patch("botspot.core.bot_manager.error_handler"),
                "trial_mode": patch("botspot.core.bot_manager.trial_mode"),
                "print_bot_url": patch("botspot.core.bot_manager.print_bot_url"),
                "bot_commands_menu": patch("botspot.core.bot_manager.bot_commands_menu"),
                "user_interactions": patch("botspot.core.bot_manager.user_interactions"),
                "bot_info": patch("botspot.core.bot_manager.bot_info"),
                "logger": patch("botspot.core.bot_manager.logger"),
                "get_dependency_manager": patch(
                    "botspot.core.dependency_manager.get_dependency_manager"
                ),
            }
        )

        # Start all patches and the component we're testing separately
        mocks = {}
        for name, p in patches.items():
            mocks[name] = p.start()

        # Patch the component we're testing separately
        component_patch = patch(f"botspot.core.bot_manager.{component_name}")
        mock_component = component_patch.start()

        # Configure mongo_database.initialize to return a tuple of (client, db) if we're testing it
        if component_name == "mongo_database":
            mock_client, mock_db = MagicMock(), MagicMock()
            mock_component.initialize.return_value = (mock_client, mock_db)

        try:
            # Configure mock settings
            mock_settings = MagicMock()

            # Disable all components by default
            for comp_name in [
                "error_handling",
                "telethon_manager",
                "mongo_database",
                "event_scheduler",
                "user_data",
                "single_user_mode",
                "chat_binder",
                "trial_mode",
                "print_bot_url",
                "bot_commands_menu",
                "ask_user",
                "bot_info",
                "queue_manager",
            ]:
                comp_settings = MagicMock()
                comp_settings.enabled = False
                setattr(mock_settings, comp_name, comp_settings)

            # Configure the component we're testing
            component_settings = MagicMock()
            component_settings.enabled = enabled
            setattr(mock_settings, component_name, component_settings)
            mocks["BotspotSettings"].return_value = mock_settings

            # Configure mock deps
            mock_deps = MagicMock()
            mock_deps.botspot_settings = mock_settings
            mocks["DependencyManager"].return_value = mock_deps
            # During initialization, is_initialized should return False, then True after initialization
            mocks["DependencyManager"].is_initialized.side_effect = [False, True, True]
            mocks["get_dependency_manager"].return_value = mock_deps

            # Create BotManager
            bm = BotManager()

            # Check if component was initialized
            if expected_init_call:
                mock_component.initialize.assert_called_once()
            else:
                mock_component.initialize.assert_not_called()

            # Check setup_dispatcher
            mock_dispatcher = MagicMock()
            bm.setup_dispatcher(mock_dispatcher)

            # Check if component.setup_dispatcher was called
            if expected_setup_call:
                mock_component.setup_dispatcher.assert_called_once_with(mock_dispatcher)
            else:
                mock_component.setup_dispatcher.assert_not_called()

        finally:
            # Stop all patches
            for p in patches.values():
                p.stop()
            component_patch.stop()

    def test_ask_user_requires_bot(self):
        """Test that ask_user setup raises an error if bot is not set"""
        # Mock all the components that might be accessed in bot_manager.py
        with patch("botspot.core.bot_manager.BotspotSettings") as mock_settings_class, patch(
            "botspot.core.bot_manager.DependencyManager"
        ) as mock_deps_class, patch(
            "botspot.core.bot_manager.telethon_manager"
        ) as mock_telethon_manager, patch(
            "botspot.core.bot_manager.user_data"
        ) as mock_user_data, patch(
            "botspot.core.bot_manager.chat_binder"
        ) as mock_chat_binder, patch(
            "botspot.core.bot_manager.chat_fetcher"
        ) as mock_chat_fetcher, patch(
            "botspot.core.bot_manager.llm_provider"
        ) as mock_llm_provider, patch(
            "botspot.core.bot_manager.user_interactions"
        ) as mock_user_interactions, patch(
            "botspot.core.bot_manager.error_handler"
        ) as mock_error_handler, patch(
            "botspot.core.bot_manager.trial_mode"
        ) as mock_trial_mode, patch(
            "botspot.core.bot_manager.mongo_database"
        ) as mock_mongo_database, patch(
            "botspot.core.bot_manager.print_bot_url"
        ) as mock_print_bot_url, patch(
            "botspot.core.bot_manager.bot_commands_menu"
        ) as mock_bot_commands_menu, patch(
            "botspot.core.bot_manager.bot_info"
        ) as mock_bot_info, patch(
            "botspot.core.bot_manager.queue_manager"
        ) as mock_queue_manager, patch(
            "botspot.core.bot_manager.logger"
        ):

            # Configure mock settings
            mock_settings = MagicMock()

            # Disable all components by default
            for comp_name in [
                "error_handling",
                "telethon_manager",
                "mongo_database",
                "event_scheduler",
                "user_data",
                "single_user_mode",
                "chat_binder",
                "trial_mode",
                "print_bot_url",
                "bot_commands_menu",
                "bot_info",
<<<<<<< HEAD
                "chat_fetcher",
                "llm_provider",
=======
                "queue_manager",
>>>>>>> d45fbe00
            ]:
                comp_settings = MagicMock()
                comp_settings.enabled = False
                setattr(mock_settings, comp_name, comp_settings)

            # Enable ask_user only
            ask_user_settings = MagicMock()
            ask_user_settings.enabled = True
            mock_settings.ask_user = ask_user_settings
            mock_settings_class.return_value = mock_settings

            # Configure mock deps with no bot
            mock_deps = MagicMock()
            mock_deps.bot = None
            mock_deps.botspot_settings = mock_settings
            mock_deps_class.return_value = mock_deps
            # During initialization, is_initialized should return False, then True after initialization
            mock_deps_class.is_initialized.side_effect = [False, True, True]

            # Mock dependency_manager in all components
            with patch("botspot.core.dependency_manager.get_dependency_manager") as mock_get_deps:
                mock_get_deps.return_value = mock_deps

                # Create BotManager
                bm = BotManager()

                # Setup dispatcher should raise an error for ask_user
                mock_dispatcher = MagicMock()
                with pytest.raises(
                    RuntimeError, match="Bot instance is required for ask_user functionality"
                ):
                    bm.setup_dispatcher(mock_dispatcher)<|MERGE_RESOLUTION|>--- conflicted
+++ resolved
@@ -30,15 +30,12 @@
         ) as mock_user_data, patch(
             "botspot.core.bot_manager.chat_binder"
         ) as mock_chat_binder, patch(
-<<<<<<< HEAD
             "botspot.core.bot_manager.chat_fetcher"
         ) as mock_chat_fetcher, patch(
             "botspot.core.bot_manager.llm_provider"
         ) as mock_llm_provider, patch(
-=======
             "botspot.core.bot_manager.queue_manager"
         ) as mock_queue_manager, patch(
->>>>>>> d45fbe00
             "botspot.core.bot_manager.logger"
         ):
 
@@ -51,12 +48,9 @@
                 "user_data",
                 "single_user_mode",
                 "chat_binder",
-<<<<<<< HEAD
                 "chat_fetcher",
                 "llm_provider",
-=======
                 "queue_manager",
->>>>>>> d45fbe00
             ]:
                 component_settings = MagicMock()
                 component_settings.enabled = False
@@ -73,12 +67,9 @@
             mock_telethon_manager.initialize.return_value = None
             mock_user_data.initialize.return_value = None
             mock_chat_binder.initialize.return_value = None
-<<<<<<< HEAD
             mock_chat_fetcher.initialize.return_value = None
             mock_llm_provider.initialize.return_value = None
-=======
             mock_queue_manager.initialize.return_value = None
->>>>>>> d45fbe00
 
             bm1 = BotManager()
             bm2 = BotManager()
@@ -93,15 +84,12 @@
         ) as mock_user_data, patch(
             "botspot.core.bot_manager.chat_binder"
         ) as mock_chat_binder, patch(
-<<<<<<< HEAD
+            "botspot.core.bot_manager.queue_manager"
+        ) as mock_queue_manager, patch(
             "botspot.core.bot_manager.chat_fetcher"
         ) as mock_chat_fetcher, patch(
             "botspot.core.bot_manager.llm_provider"
         ) as mock_llm_provider, patch(
-=======
-            "botspot.core.bot_manager.queue_manager"
-        ) as mock_queue_manager, patch(
->>>>>>> d45fbe00
             "botspot.core.bot_manager.logger"
         ), patch(
             "botspot.core.bot_manager.DependencyManager"
@@ -116,12 +104,9 @@
                 "user_data",
                 "single_user_mode",
                 "chat_binder",
-<<<<<<< HEAD
                 "chat_fetcher",
                 "llm_provider",
-=======
                 "queue_manager",
->>>>>>> d45fbe00
             ]:
                 component_settings = MagicMock()
                 component_settings.enabled = False
@@ -137,12 +122,9 @@
             mock_telethon_manager.initialize.return_value = None
             mock_user_data.initialize.return_value = None
             mock_chat_binder.initialize.return_value = None
-<<<<<<< HEAD
             mock_chat_fetcher.initialize.return_value = None
             mock_llm_provider.initialize.return_value = None
-=======
             mock_queue_manager.initialize.return_value = None
->>>>>>> d45fbe00
 
             bm = BotManager()
 
@@ -162,15 +144,12 @@
         ) as mock_user_data, patch(
             "botspot.core.bot_manager.chat_binder"
         ) as mock_chat_binder, patch(
-<<<<<<< HEAD
+            "botspot.core.bot_manager.queue_manager"
+        ) as mock_queue_manager, patch(
             "botspot.core.bot_manager.chat_fetcher"
         ) as mock_chat_fetcher, patch(
             "botspot.core.bot_manager.llm_provider"
         ) as mock_llm_provider, patch(
-=======
-            "botspot.core.bot_manager.queue_manager"
-        ) as mock_queue_manager, patch(
->>>>>>> d45fbe00
             "botspot.core.bot_manager.logger"
         ):
 
@@ -183,12 +162,9 @@
                 "user_data",
                 "single_user_mode",
                 "chat_binder",
-<<<<<<< HEAD
                 "chat_fetcher",
                 "llm_provider",
-=======
                 "queue_manager",
->>>>>>> d45fbe00
             ]:
                 component_settings = MagicMock()
                 component_settings.enabled = False
@@ -204,12 +180,9 @@
             mock_telethon_manager.initialize.return_value = None
             mock_user_data.initialize.return_value = None
             mock_chat_binder.initialize.return_value = None
-<<<<<<< HEAD
+            mock_queue_manager.initialize.return_value = None
             mock_chat_fetcher.initialize.return_value = None
             mock_llm_provider.initialize.return_value = None
-=======
-            mock_queue_manager.initialize.return_value = None
->>>>>>> d45fbe00
 
             # Create mock bot, dispatcher, and user_class
             mock_bot = MagicMock(spec=Bot)
@@ -241,15 +214,12 @@
             ("user_data", False, False, False),
             ("single_user_mode", True, True, True),
             ("single_user_mode", False, False, False),
-<<<<<<< HEAD
             ("chat_fetcher", True, True, True),
             ("chat_fetcher", False, False, False),
             ("llm_provider", True, True, True),
             ("llm_provider", False, False, False),
-=======
             ("queue_manager", True, True, True),
             ("queue_manager", False, False, False),
->>>>>>> d45fbe00
         ],
     )
     def test_component_initialization(
@@ -265,12 +235,9 @@
             "user_data",
             "single_user_mode",
             "chat_binder",
-<<<<<<< HEAD
             "chat_fetcher",
             "llm_provider",
-=======
             "queue_manager",
->>>>>>> d45fbe00
         ]:
             if comp != component_name:
                 patches[comp] = patch(f"botspot.core.bot_manager.{comp}")
@@ -421,12 +388,9 @@
                 "print_bot_url",
                 "bot_commands_menu",
                 "bot_info",
-<<<<<<< HEAD
                 "chat_fetcher",
                 "llm_provider",
-=======
                 "queue_manager",
->>>>>>> d45fbe00
             ]:
                 comp_settings = MagicMock()
                 comp_settings.enabled = False
